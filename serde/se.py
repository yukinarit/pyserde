"""
Defines classes and functions for `serialize` decorator.

"""
import abc
import copy  # noqa
import dataclasses
import functools
from dataclasses import dataclass, is_dataclass
from datetime import date, datetime
from decimal import Decimal
from ipaddress import IPv4Address, IPv4Interface, IPv4Network, IPv6Address, IPv6Interface, IPv6Network
from pathlib import Path, PosixPath, PurePath, PurePosixPath, PureWindowsPath, WindowsPath
from typing import Any, Callable, Dict, List, Optional, Tuple, Type
from uuid import UUID

import jinja2

<<<<<<< HEAD
from .compat import (is_bare_dict, is_bare_list, is_bare_tuple, is_dict, is_enum, is_list, is_opt, is_primitive,
                     is_tuple, is_union, iter_types, type_args, typename, is_none)
from .core import (HIDDEN_NAME, SETTINGS, TO_DICT, TO_ITER, Field, Hidden, SerdeError, T, conv, fields, gen, logger,
                   UNION_SE_PREFIX, union_func_suffix, UNION_ARGS, is_instance)
=======
from .compat import (is_bare_dict, is_bare_list, is_bare_set, is_bare_tuple, is_dict, is_enum, is_list, is_opt,
                     is_primitive, is_set, is_tuple, is_union, iter_types, type_args)
from .core import HIDDEN_NAME, SETTINGS, TO_DICT, TO_ITER, Field, Hidden, SerdeError, T, conv, fields, gen, logger
>>>>>>> 6c4a832b
from .more_types import serialize as custom

__all__: List = ['serialize', 'is_serializable', 'Serializer', 'to_tuple', 'to_dict']

Custom = Optional[Callable[[Any], Any]]


class Serializer(metaclass=abc.ABCMeta):
    """
    `Serializer` base class. Subclass this to customize serialize behaviour.

    See `serde.json.JsonSerializer` and `serde.msgpack.MsgPackSerializer` for example usage.
    """

    @abc.abstractclassmethod
    def serialize(cls, obj, **opts):
        pass


def serialize(
    _cls=None,
    rename_all: Optional[str] = None,
    reuse_instances_default: bool = True,
    convert_sets_default: bool = False,
):
    """
    `serialize` decorator. A dataclass with this decorator can be serialized
    into an object in various data format such as JSON and MsgPack.

    >>> from serde import serialize
    >>> from serde.json import to_json
    >>>
    >>> # Mark the class serializable.
    >>> @serialize
    ... @dataclass
    ... class Foo:
    ...     i: int
    ...     s: str
    ...     f: float
    ...     b: bool
    >>>
    >>> to_json(Foo(i=10, s='foo', f=100.0, b=True))
    '{"i": 10, "s": "foo", "f": 100.0, "b": true}'

    Additionally, `serialize` supports case conversion. Pass case name in
    `serialize` decorator as shown below.

    >>> @serialize(rename_all = 'camelcase')
    ... @dataclass
    ... class Foo:
    ...     int_field: int
    ...     str_field: str
    >>>
    >>> to_json(Foo(int_field=10, str_field='foo'))
    '{"intField": 10, "strField": "foo"}'
    """

    @functools.wraps(_cls)
    def wrap(cls: Type[T]):
        if not hasattr(cls, HIDDEN_NAME):
            setattr(cls, HIDDEN_NAME, Hidden())

        # Create a scope storage used by serde.
        scope = getattr(cls, '__serde_scope__', None)
        if scope is None:
            scope = {}
            setattr(cls, '__serde_scope__', scope)

        # Collect types used in the gernerated code.
        for typ in iter_types(cls):
            if is_dataclass(typ) or is_enum(typ) or not is_primitive(typ):
                getattr(cls, '__serde_scope__')[typ.__name__] = typ

        g: Dict[str, Any] = {}
        for f in sefields(cls):
            if f.skip_if:
                g[f.skip_if.name] = f.skip_if
            if is_union(f.type):  # render all union functions
                union_args = type_args(f.type)
                union_func_name = f"{UNION_SE_PREFIX}{union_func_suffix(union_args)}"
                cls = se_func(cls, union_func_name, render_union_func(cls, union_args), g)
                scope[f"{union_func_name}{UNION_ARGS}"] = union_args

        logger.debug(f'{cls.__name__}: __serde_scope__ {scope}')

        g['is_dataclass'] = is_dataclass
        g['typename'] = typename  # used in union functions
        g['SerdeError'] = SerdeError  # used in union functions
        g['is_instance'] = is_instance  # used in union functions
        g['__custom_serializer__'] = custom
        g['__serde_enum_value__'] = enum_value

        to_tuple_code = render_to_tuple(cls, reuse_instances_default, convert_sets_default, custom)
        cls = se_func(cls, TO_ITER, to_tuple_code, g)
        to_dict_code = render_to_dict(cls, rename_all, reuse_instances_default, convert_sets_default, custom)
        cls = se_func(cls, TO_DICT, to_dict_code, g)
        return cls

    if _cls is None:
        return wrap

    return wrap(_cls)


def is_serializable(instance_or_class: Any) -> bool:
    """
    Test if arg can `serialize`. Arg must be also an instance of class.

    >>> from dataclasses import dataclass
    >>> from serde import serialize, is_serializable
    >>>
    >>> @serialize
    ... @dataclass
    ... class Foo:
    ...     pass
    >>>
    >>> is_serializable(Foo)
    True
    """
    return hasattr(instance_or_class, TO_ITER) or hasattr(instance_or_class, TO_DICT)


def to_obj(o, named: bool, reuse_instances: bool, convert_sets: bool):
    thisfunc = functools.partial(to_obj, named=named, reuse_instances=reuse_instances, convert_sets=convert_sets)
    if o is None:
        return None
    if is_serializable(o):
        if named:
            return getattr(o, TO_DICT)(reuse_instances=reuse_instances, convert_sets=convert_sets)
        else:
            return getattr(o, TO_ITER)(reuse_instances=reuse_instances, convert_sets=convert_sets)
    elif is_dataclass(o):
        if named:
            return dataclasses.asdict(o)
        else:
            return dataclasses.astuple(o)
    elif isinstance(o, list):
        return [thisfunc(e) for e in o]
    elif isinstance(o, tuple):
        return tuple(thisfunc(e) for e in o)
    elif isinstance(o, set):
        return set(thisfunc(e) for e in o)
    elif isinstance(o, dict):
        return {k: thisfunc(v) for k, v in o.items()}

    return o


def astuple(v):
    """
    Convert class with `serialize` to `tuple`.
    """
    return to_tuple(v, reuse_instances=False, convert_sets=False)


def to_tuple(o, reuse_instances: bool = ..., convert_sets: bool = ...) -> Any:
    """
    Convert object into tuple.

    >>> @serialize
    ... @dataclass
    ... class Foo:
    ...     i: int
    >>>
    >>> to_tuple(Foo(10))
    (10,)
    >>>
    >>> to_tuple([Foo(10), Foo(20)])
    [(10,), (20,)]
    >>>
    >>> to_tuple({'a': Foo(10), 'b': Foo(20)})
    {'a': (10,), 'b': (20,)}
    >>>
    >>> to_tuple((Foo(10), Foo(20)))
    ((10,), (20,))
    """
    return to_obj(o, named=False, reuse_instances=reuse_instances, convert_sets=convert_sets)


def asdict(v):
    """
    Convert class with `serialize` to `dict`.
    """
    return to_dict(v, reuse_instances=False, convert_sets=False)


def to_dict(o, reuse_instances: bool = ..., convert_sets: bool = ...) -> Any:
    """
    Convert object into dictionary.

    >>> @serialize
    ... @dataclass
    ... class Foo:
    ...     i: int
    >>>
    >>> to_dict(Foo(10))
    {'i': 10}
    >>>
    >>> to_dict([Foo(10), Foo(20)])
    [{'i': 10}, {'i': 20}]
    >>>
    >>> to_dict({'a': Foo(10), 'b': Foo(20)})
    {'a': {'i': 10}, 'b': {'i': 20}}
    >>>
    >>> to_dict((Foo(10), Foo(20)))
    ({'i': 10}, {'i': 20})
    """
    return to_obj(o, named=True, reuse_instances=reuse_instances, convert_sets=convert_sets)


@dataclass
class SeField(Field):
    parent: Optional['SeField'] = None

    @property
    def varname(self) -> str:
        var = self.parent.varname if self.parent else None
        if var:
            return f'{var}.{self.name}'
        else:
            if self.name is None:
                raise SerdeError('Field name is None.')
            return self.name

    def __getitem__(self, n) -> 'SeField':
        typ = type_args(self.type)[n]
        return SeField(typ, name=None)


sefields = functools.partial(fields, SeField)


def to_arg(f: SeField) -> SeField:
    f.parent = SeField(None, 'obj')  # type: ignore
    return f


def render_to_tuple(
    cls: Type, reuse_instances_default: bool = True, convert_sets_default: bool = False, custom: Custom = None
) -> str:
    template = """
def {{func}}(obj, reuse_instances = {{reuse_instances_default}}, convert_sets = {{convert_sets_default}}):
  if reuse_instances is Ellipsis:
    reuse_instances = {{reuse_instances_default}}
  if convert_sets is Ellipsis:
    convert_sets = {{convert_sets_default}}

  if not is_dataclass(obj):
    return copy.deepcopy(obj)

  serde_scope = getattr(obj, '__serde_scope__')

  {# List up all classes used by this class. -#}
  {% for name in cls.__serde_scope__ -%}
  {{name}} = serde_scope['{{name}}']
  {% endfor -%}

  {% if cls|is_dataclass %}
  res = []
  {% for f in cls|fields -%}
  {% if not f.skip|default(False) -%}
  res.append({{f|arg|rvalue()}})
  {% endif -%}
  {% endfor -%}
  return tuple(res)
  {% endif %}
    """

    renderer = Renderer(TO_ITER, custom)
    env = jinja2.Environment(loader=jinja2.DictLoader({'iter': template}))
    env.filters.update({'fields': sefields})
    env.filters.update({'is_dataclass': is_dataclass})
    env.filters.update({'rvalue': renderer.render})
    env.filters.update({'arg': to_arg})
    return env.get_template('iter').render(
        func=TO_ITER,
        cls=cls,
        reuse_instances_default=reuse_instances_default,
        convert_sets_default=convert_sets_default,
    )


def render_to_dict(
    cls: Type,
    case: Optional[str] = None,
    reuse_instances_default: bool = True,
    convert_sets_default: bool = False,
    custom: Custom = None,
) -> str:
    template = """
def {{func}}(obj, reuse_instances = {{reuse_instances_default}}, convert_sets = {{convert_sets_default}}):
  if reuse_instances is Ellipsis:
    reuse_instances = {{reuse_instances_default}}
  if convert_sets is Ellipsis:
    convert_sets = {{convert_sets_default}}

  if not is_dataclass(obj):
    return copy.deepcopy(obj)

  serde_scope = getattr(obj, '__serde_scope__')

  {# List up all classes used by this class. -#}
  {% for name in cls.__serde_scope__ -%}
  {{name}} = serde_scope['{{name}}']
  {% endfor -%}

  {% if cls|is_dataclass -%}
  res = {}
  {% for f in cls|fields -%}

  {% if not f.skip -%}
    {% if f.skip_if -%}
  if not {{f.skip_if.name}}({{f|arg|rvalue()}}):
    res["{{f|case}}"] = {{f|arg|rvalue()}}
    {% else -%}
  res["{{f|case}}"] = {{f|arg|rvalue()}}
    {% endif -%}
  {% endif %}

  {% endfor -%}
  return res
  {% endif -%}
    """
    renderer = Renderer(TO_DICT, custom)
    env = jinja2.Environment(loader=jinja2.DictLoader({'dict': template}))
    env.filters.update({'fields': sefields})
    env.filters.update({'is_dataclass': is_dataclass})
    env.filters.update({'rvalue': renderer.render})
    env.filters.update({'arg': to_arg})
    env.filters.update({'case': functools.partial(conv, case=case)})
    return env.get_template('dict').render(
        func=TO_DICT,
        cls=cls,
        reuse_instances_default=reuse_instances_default,
        convert_sets_default=convert_sets_default,
    )


def render_union_func(cls: Type, union_args: List[Type]) -> str:
    template = """
def {{func}}(serde_scope, obj, reuse_instances):
  {% for name in cls.__serde_scope__ %}
  {{name}} = serde_scope['{{name}}']
  {% endfor %}
  
  union_args = serde_scope['{{func}}{{UNION_ARGS}}']
  
  {% for t in union_args %}
  if is_instance(obj, union_args[{{loop.index0}}]):
    return {{t|arg|rvalue()}}
  {% endfor %}
  raise SerdeError("Can not serialize " + repr(obj) + " of type " + typename(type(obj)) + " for {{union_name}}")
    """
    # TODO handle containers in template
    union_func = f"{UNION_SE_PREFIX}{union_func_suffix(union_args)}"
    union_name = f"Union[{', '.join([typename(a) for a in union_args])}]"

    renderer = Renderer(TO_DICT, None) # FIXME we only need render function
    env = jinja2.Environment(loader=jinja2.DictLoader({'dict': template}))
    env.filters.update({'arg': lambda x: SeField(x, "obj")})
    env.filters.update({'rvalue': renderer.render})
    return env.get_template('dict').render(func=union_func, union_args=union_args, cls=cls, union_name=union_name, UNION_ARGS=UNION_ARGS)

@dataclass
class Renderer:
    """
    Render rvalue for various types.
    """

    func: str
    custom: Custom = None

    def render(self, arg: SeField) -> str:
        """
        Render rvalue

        >>> Renderer(TO_ITER).render(SeField(int, 'i'))
        'i'

        >>> Renderer(TO_ITER).render(SeField(List[int], 'l'))
        '[v for v in l]'

        >>> @serialize
        ... @dataclass(unsafe_hash=True)
        ... class Foo:
        ...    val: int
        >>> Renderer(TO_ITER).render(SeField(Foo, 'foo'))
        'foo.__serde_to_iter__(reuse_instances=reuse_instances, convert_sets=convert_sets)'

        >>> Renderer(TO_ITER).render(SeField(List[Foo], 'foo'))
        '[v.__serde_to_iter__(reuse_instances=reuse_instances, convert_sets=convert_sets) for v in foo]'

        >>> Renderer(TO_ITER).render(SeField(Dict[str, Foo], 'foo'))
        '{k: v.__serde_to_iter__(reuse_instances=reuse_instances, convert_sets=convert_sets) for k, v in foo.items()}'

        >>> Renderer(TO_ITER).render(SeField(Dict[Foo, Foo], 'foo'))
        '{k.__serde_to_iter__(reuse_instances=reuse_instances, convert_sets=convert_sets): v.__serde_to_iter__(reuse_instances=reuse_instances, convert_sets=convert_sets) for k, v in foo.items()}'

        >>> Renderer(TO_ITER).render(SeField(Tuple[str, Foo, int], 'foo'))
        '(foo[0], foo[1].__serde_to_iter__(reuse_instances=reuse_instances, convert_sets=convert_sets), foo[2])'
        """
        if is_dataclass(arg.type):
            return self.dataclass(arg)
        elif is_opt(arg.type):
            return self.opt(arg)
        elif is_list(arg.type):
            return self.list(arg)
        elif is_set(arg.type):
            return self.set(arg)
        elif is_dict(arg.type):
            return self.dict(arg)
        elif is_tuple(arg.type):
            return self.tuple(arg)
        elif is_enum(arg.type):
            return self.enum(arg)
        elif is_primitive(arg.type):
            return self.primitive(arg)
        elif is_union(arg.type):
            return self.union_func(arg)
        elif arg.type in [
            Decimal,
            Path,
            PosixPath,
            WindowsPath,
            PurePath,
            PurePosixPath,
            PureWindowsPath,
            UUID,
            IPv4Address,
            IPv6Address,
            IPv4Network,
            IPv6Network,
            IPv4Interface,
            IPv6Interface,
        ]:
            return f"{arg.varname} if reuse_instances else {self.str(arg)}"
        elif arg.type in [date, datetime]:
            return f"{arg.varname} if reuse_instances else {arg.varname}.isoformat()"
        elif is_none(arg.type):
            return "None"
        else:
            return f'__custom_serializer__({arg.varname})'

    def dataclass(self, arg: SeField) -> str:
        """
        Render rvalue for dataclass.
        """
        return f'{arg.varname}.{self.func}(reuse_instances=reuse_instances, convert_sets=convert_sets)'

    def opt(self, arg: SeField) -> str:
        """
        Render rvalue for optional.
        """
        inner = arg[0]
        inner.name = arg.varname
        return f'({self.render(inner)}) if {arg.varname} is not None else None'

    def list(self, arg: SeField) -> str:
        """
        Render rvalue for list.
        """
        if is_bare_list(arg.type):
            return arg.varname
        else:
            earg = arg[0]
            earg.name = 'v'
            return f'[{self.render(earg)} for v in {arg.varname}]'

    def set(self, arg: SeField) -> str:
        """
        Render rvalue for set.
        """
        if is_bare_set(arg.type):
            return f'list({arg.varname}) if convert_sets else {arg.varname}'
        else:
            earg = arg[0]
            earg.name = 'v'
            return f'[{self.render(earg)} for v in {arg.varname}] if convert_sets else set({self.render(earg)} for v in {arg.varname})'

    def tuple(self, arg: SeField) -> str:
        """
        Render rvalue for tuple.
        """
        if is_bare_tuple(arg.type):
            return arg.varname
        else:
            rvalues = []
            for i, _ in enumerate(type_args(arg.type)):
                r = arg[i]
                r.name = f'{arg.varname}[{i}]'
                rvalues.append(self.render(r))
            return f"({', '.join(rvalues)})"

    def dict(self, arg: SeField) -> str:
        """
        Render rvalue for dict.
        """
        if is_bare_dict(arg.type):
            return arg.varname
        else:
            karg = arg[0]
            karg.name = 'k'
            varg = arg[1]
            varg.name = 'v'
            return f'{{{self.render(karg)}: {self.render(varg)} for k, v in {arg.varname}.items()}}'

    def enum(self, arg: SeField) -> str:
        return f'__serde_enum_value__({arg.type.__name__}, {arg.varname})'

    def primitive(self, arg: SeField) -> str:
        """
        Render rvalue for primitives.
        """
        return f'{arg.varname}'

    def str(self, arg: SeField) -> str:
        return f"str({arg.varname})"

    def union_func(self, arg: SeField) -> str:
        return f"{UNION_SE_PREFIX}{union_func_suffix(type_args(arg.type))}(serde_scope, {arg.varname}, reuse_instances)"


def se_func(cls: Type[T], func: str, code: str, g: Dict) -> Type[T]:
    """
    Generate function to serialize into an object.
    """
    # Generate serialize function.
    code = gen(code, g, cls=cls)

    setattr(cls, func, g[func])
    if SETTINGS['debug']:
        hidden = getattr(cls, HIDDEN_NAME)
        hidden.code[func] = code

    return cls


def enum_value(cls, e):
    """
    Helper function to get value from enum or enum compatible value.
    """
    if is_enum(e):
        v = e.value
        # Recursively get value of Nested enum.
        if is_enum(v):
            return enum_value(v.__class__, v)
        else:
            return v
    else:
        return cls(e).value<|MERGE_RESOLUTION|>--- conflicted
+++ resolved
@@ -16,16 +16,10 @@
 
 import jinja2
 
-<<<<<<< HEAD
 from .compat import (is_bare_dict, is_bare_list, is_bare_tuple, is_dict, is_enum, is_list, is_opt, is_primitive,
                      is_tuple, is_union, iter_types, type_args, typename, is_none)
 from .core import (HIDDEN_NAME, SETTINGS, TO_DICT, TO_ITER, Field, Hidden, SerdeError, T, conv, fields, gen, logger,
                    UNION_SE_PREFIX, union_func_suffix, UNION_ARGS, is_instance)
-=======
-from .compat import (is_bare_dict, is_bare_list, is_bare_set, is_bare_tuple, is_dict, is_enum, is_list, is_opt,
-                     is_primitive, is_set, is_tuple, is_union, iter_types, type_args)
-from .core import HIDDEN_NAME, SETTINGS, TO_DICT, TO_ITER, Field, Hidden, SerdeError, T, conv, fields, gen, logger
->>>>>>> 6c4a832b
 from .more_types import serialize as custom
 
 __all__: List = ['serialize', 'is_serializable', 'Serializer', 'to_tuple', 'to_dict']
